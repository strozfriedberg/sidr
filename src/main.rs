#![allow(non_upper_case_globals, non_snake_case, non_camel_case_types)]

#[macro_use]
extern crate bitflags;

use clap::Parser;

use std::fs;
use std::path::PathBuf;

use simple_error::SimpleError;

pub mod ese;
pub mod report;
pub mod shared;
pub mod sqlite;
pub mod utils;

use crate::ese::*;
use crate::report::*;
use crate::sqlite::*;

fn dump(f: &str, report_prod: &ReportProducer) -> Result<(), SimpleError> {
    let mut processed = 0;
    for entry in fs::read_dir(f).unwrap().flatten() {
        let p = entry.path();
        let metadata = fs::metadata(&p).unwrap();
        if metadata.is_dir() {
            dump(&p.to_string_lossy(), report_prod)?;
        } else if let Some(f) = p.file_name() {
            if f == "Windows.edb" {
                println!("Processing ESE db: {}", p.to_string_lossy());
                if let Err(e) = ese_generate_report(&p, report_prod) {
                    eprintln!(
                        "ese_generate_report({}) failed with error: {}",
                        p.to_string_lossy(),
                        e
                    );
                }
                processed += 1;
            } else if f == "Windows.db" {
                println!("Processing sqlite: {}", p.to_string_lossy());
                if let Err(e) = sqlite_generate_report(&p, report_prod) {
                    eprintln!(
                        "sqlite_generate_report({}) failed with error: {}",
                        p.to_string_lossy(),
                        e
                    );
                }
                processed += 1;
            }
        }
    }
    println!("Found {} Windows Search database(s)", processed);

    Ok(())
}

/// The Windows Search Forensic Artifact Parser is a RUST based tool designed to parse Windows search artifacts from Windows 10 (and prior) and Windows 11 systems.
/// The tool handles both ESE databases (Windows.edb) and SQLite databases (Windows.db) as input and generates three detailed reports as output.
///
/// Example:
/// `> windows_search_artifact -f json C:\\test`
///
/// will scan C:\\test directory for Windows.db/Windows.edb files and produce 3 logs:
///
///  `Windows.db/edb.file-report.json`
///  `Windows.db/edb.ie-report.json`
///  `Windows.db/edb.act-report.json`
#[derive(Parser)]
#[command(author, version, about, long_about)]
struct Cli {
    /// Path to input directory (which will be recursively scanned for Windows.edb and Windows.db).
    input: String,

    /// Output format: json (default) or csv
    #[arg(short, long, value_enum, default_value_t = ReportFormat::Json)]
    format: ReportFormat,

    /// Path to the directory where reports will be created (will be created if not present). Default is the current directory.
    #[arg(short, long, value_name = "OUTPUT DIRECTORY")]
    outdir: Option<PathBuf>,
}

fn main() -> Result<(), SimpleError> {
    let cli = Cli::try_parse().map_err(|e| {
        eprintln!("{}", e.to_string());
        SimpleError::new("Invalid usage of arguments, type --help for a detailed description.")
    })?;

<<<<<<< HEAD
    let format = cli.format.unwrap_or(ReportFormat::Json);
=======
>>>>>>> 6eb3ce3c
    let rep_dir = match cli.outdir {
        Some(outdir) => outdir,
        None => std::env::current_dir().map_err(|e| SimpleError::new(format!("{}", e)))?,
    };
<<<<<<< HEAD
    let rep_producer = ReportProducer::new(rep_dir.as_path(), format);
    dump(&cli.input, &rep_producer)?;

=======
    let rep_producer = ReportProducer::new(rep_dir.as_path(), cli.format);

    dump(&cli.input, &rep_producer)?;
>>>>>>> 6eb3ce3c
    Ok(())
}<|MERGE_RESOLUTION|>--- conflicted
+++ resolved
@@ -88,22 +88,12 @@
         SimpleError::new("Invalid usage of arguments, type --help for a detailed description.")
     })?;
 
-<<<<<<< HEAD
-    let format = cli.format.unwrap_or(ReportFormat::Json);
-=======
->>>>>>> 6eb3ce3c
     let rep_dir = match cli.outdir {
         Some(outdir) => outdir,
         None => std::env::current_dir().map_err(|e| SimpleError::new(format!("{}", e)))?,
     };
-<<<<<<< HEAD
-    let rep_producer = ReportProducer::new(rep_dir.as_path(), format);
-    dump(&cli.input, &rep_producer)?;
-
-=======
     let rep_producer = ReportProducer::new(rep_dir.as_path(), cli.format);
 
     dump(&cli.input, &rep_producer)?;
->>>>>>> 6eb3ce3c
     Ok(())
 }