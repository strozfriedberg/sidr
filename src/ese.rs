--- conflicted
+++ resolved
@@ -438,7 +438,6 @@
 }
 
 mod tests {
-<<<<<<< HEAD
     use std::{
         path::Path,
         fs,
@@ -451,8 +450,6 @@
     use crate::ese::ese_generate_report;
     use simple_error::SimpleError;
 
-=======
->>>>>>> c7d3744d
     #[test]
     fn warn_dirty() {
         use std::{
