use ese_parser_lib::parser::jet::DbState;
use simple_error::SimpleError;
use std::collections::HashMap;
use std::path::Path;

use crate::report::*;
use crate::shared::*;
use crate::utils::*;

use ese_parser_lib::ese_parser::EseParser;
use ese_parser_lib::ese_trait::*;

const CACHE_SIZE_ENTRIES: usize = 10;

fn prepare_selected_cols(cols: Vec<ColumnInfo>, sel_cols: &Vec<&str>) -> Vec<ColumnInfo> {
    let mut only_cols: Vec<ColumnInfo> = Vec::new();
    for c in cols {
        for sc in sel_cols {
            if *sc == column_string_part(&c.name) {
                only_cols.push(c);
                break;
            }
        }
    }
    if sel_cols.len() != only_cols.len() {
        for i in sel_cols {
            let mut found = false;
            for j in &only_cols {
                if *i == column_string_part(&j.name) {
                    found = true;
                    break;
                }
            }
            if !found {
                println!("Requested column {i} not found in table columns");
            }
        }
    }
    only_cols
}

fn get_column<T: FromBytes>(
    jdb: &dyn EseDb,
    table: u64,
    column: &ColumnInfo,
) -> Result<Option<T>, SimpleError> {
    match jdb.get_column(table, column.id)? {
        Some(v) => Ok(Some(T::from_bytes(&v))),
        None => Ok(None),
    }
}

// get all fields from SystemIndex_Gthr table
/*
field: ScopeID
field: DocumentID
field: SDID
field: LastModified
field: TransactionFlags
field: TransactionExtendedFlags
field: CrawlNumberCrawled
field: StartAddressIdentifier
field: Priority
field: FileName
field: UserData
field: AppOwnerId
field: RequiredSIDs
field: DeletedCount
field: RunTime
field: FailureUpdateAttempts
field: ClientID
field: LastRequestedRunTime
field: StorageProviderId
field: CalculatedPropertyFlags
 */
/*
fn dump_file_gather_ese(f: &Path)
    -> Result<HashMap<u32/*DocumentID UNSIGNEDLONG_INTEGER*/, HashMap<String, Vec<u8>>>/*rest fields*/, SimpleError>
{
    let mut res : HashMap<u32, HashMap<String, Vec<u8>>> = HashMap::new();
    let jdb = Box::new(EseParser::load_from_path(CACHE_SIZE_ENTRIES, f).unwrap());
    let t = "SystemIndex_Gthr";
    let table_id = jdb.open_table(t)?;
    let cols = jdb.get_columns(t)?;
    if !jdb.move_row(table_id, ESE_MoveFirst)? {
        // empty table
        //return Err(SimpleError::new(format!("Empty table {t}")));
        return Ok(res);
    }
    // find DocumentID column
    let docID_indx = cols.iter().position(|r| r.name == "DocumentID")
        .ok_or(SimpleError::new("Could't locate DocumentID field"))?;
    loop {
        let mut h = HashMap::new();
        if let Some(docId) = get_column::<u32>(&*jdb, table_id, &cols[docID_indx])? {
            for i in 0..cols.len() {
                if i == docID_indx {
                    continue;
                }
                match jdb.get_column(table_id, cols[i].id) {
                    Ok(val) => match val {
                        None => {} // println!("Empty field: {}", cols[i].name),
                        Some(v) => {
                            h.insert(cols[i].name.clone(), v);
                        }
                    },
                    Err(e) => println!("Error while getting column {} from {}: {}", cols[i].name, t, e)
                }
            }
            res.insert(docId, h);
        }
        if !jdb.move_row(table_id, ESE_MoveNext)? {
            break;
        }
    }
    Ok(res)
}
*/

pub fn ese_get_hostname(
    jdb: &dyn EseDb,
    table_id: u64,
    columns: &Vec<ColumnInfo>,
) -> Result<String, SimpleError> {
    if !jdb.move_row(table_id, ESE_MoveLast)? {
        // empty table
        return Err(SimpleError::new(format!("Empty table {table_id}")));
    }
    let _rollback = DropMe::new(|| {
        let _ = jdb.move_row(table_id, ESE_MoveFirst);
    });
    let sys_comp_name = columns
        .iter()
        .find(|i| column_string_part(&i.name) == "System_ComputerName")
        .ok_or_else(|| SimpleError::new(format!("Can't find field 'System_ComputerName'")))?;
    let sys_item_type = columns
        .iter()
        .find(|i| column_string_part(&i.name) == "System_ItemType")
        .ok_or_else(|| SimpleError::new(format!("Can't find field 'System_ItemType'")))?;
    loop {
        if let Some(v) = jdb.get_column(table_id, sys_comp_name.id)? {
            // ASDF-5849
            // accept result only if System_ItemType != ".url"
            match jdb.get_column(table_id, sys_item_type.id)? {
                None => {
                    return Ok(from_utf16(&v));
                }
                Some(v2) => {
                    let item_type = from_utf16(&v2).to_lowercase();
                    if item_type != ".url" {
                        return Ok(from_utf16(&v));
                    }
                }
            }
        }
        if !jdb.move_row(table_id, ESE_MovePrevious)? {
            break;
        }
    }
    Err(SimpleError::new(format!("Empty field System_ComputerName")))
}

pub fn ese_generate_report(f: &Path, report_prod: &ReportProducer) -> Result<(), SimpleError> {
    let jdb = Box::new(EseParser::load_from_path(CACHE_SIZE_ENTRIES, f).unwrap());

    if jdb.get_database_state() != DbState::CleanShutdown {
        eprintln!("WARNING: The database state is not clean.");
        eprintln!("Please use EseUtil which helps check the status (/MH) of a database and perform a soft (/R) or hard (/P) recovery");
        eprintln!("or system32/esentutl for repair (/p).");
        eprintln!("Results could be inaccurate and unstable work (even crash) is possible.\n");
    }

    let t = "SystemIndex_PropertyStore";
    let table_id = jdb.open_table(t)?;
    let cols = jdb.get_columns(t)?;
    if !jdb.move_row(table_id, ESE_MoveFirst)? {
        // empty table
        return Err(SimpleError::new(format!("Empty table {t}")));
    }
    //let gather_table_fields = dump_file_gather_ese(f)?;

    // prepare to query only selected columns
    let sel_cols = prepare_selected_cols(
        cols,
        &vec![
            "System_ComputerName",
            "WorkID",
            // File Report
            "System_ItemPathDisplay",
            "System_DateModified",
            "System_DateCreated",
            "System_DateAccessed",
            "System_Size",
            "System_FileOwner",
            "System_Search_AutoSummary",
            "System_Search_GatherTime",
            "System_ItemType",
            // IE/Edge History Report
            "System_ItemUrl",
            "System_Link_TargetUrl",
            "System_ItemDate",
            "System_Title",
            "System_Link_DateVisited",
            // Activity History Report
            "System_ItemNameDisplay",
            "System_ActivityHistory_StartTime",
            "System_ActivityHistory_EndTime",
            "System_Activity_AppDisplayName",
            "System_ActivityHistory_AppId",
            "System_Activity_DisplayText",
            "System_Activity_ContentUri",
        ],
    );

    // get System_ComputerName value
    let recovered_hostname = match ese_get_hostname(&*jdb, table_id, &sel_cols) {
        Ok(h) => h,
        Err(e) => {
            eprintln!("ese_get_hostname() failed: {e}. Will use 'Unknown' as a hostname.");
            "Unknown".to_string()
        }
    };

    let (mut file_rep, mut ie_rep, mut act_rep) =
        init_reports(f, report_prod, &recovered_hostname)?;

    let mut h = HashMap::new();
    loop {
        let mut workId: u32 = 0;
        for c in &sel_cols {
            if c.name == "WorkID" {
                // INTEGER
                match get_column::<u32>(&*jdb, table_id, c) {
                    Ok(r) => {
                        if let Some(wId) = r {
                            workId = wId;
                            // Join WorkID within SystemIndex_PropertyStore with DocumentID in SystemIndex_Gthr
                            // if let Some(gh) = gather_table_fields.get(&workId) {
                            //     for (k, v) in gh {
                            //         h.insert(k.into(), v.clone());
                            //     }
                            // }
                        }
                    }
                    Err(e) => println!("Error while getting column {} from {}: {}", c.name, t, e),
                }
            } else {
                match jdb.get_column(table_id, c.id) {
                    Ok(r) => match r {
                        None => {} //println!("Empty field: {}", c.name),
                        Some(v) => {
                            h.insert(c.name.clone(), v);
                        }
                    },
                    Err(e) => println!("Error while getting column {} from {}: {}", c.name, t, e),
                }
            }
        }
        let ie_history = ese_IE_history_record(&mut *ie_rep, workId, &h);
        let act_history = ese_activity_history_record(&mut *act_rep, workId, &h);
        if !ie_history && !act_history {
            ese_dump_file_record(&mut *file_rep, workId, &h);
        }
        h.clear();

        if !jdb.move_row(table_id, ESE_MoveNext)? {
            break;
        }
    }
    Ok(())
}

// File Report
fn ese_dump_file_record(r: &mut dyn Report, workId: u32, h: &HashMap<String, Vec<u8>>) {
    // let item_type = h.get_key_value("4447-System_ItemPathDisplay");
    // if item_type.is_none() {
    //     return ;
    // }
    // if let Some((_, val)) = item_type {
    //     let v = from_utf16(val);
    //     if !v[1..].starts_with(":\\") {
    //         eprintln!("workId {} Full Path {}", workId, v);
    //         //return ;
    //     }
    // }

    r.new_record();
    r.int_val("WorkId", workId as u64);
    for (col, val) in h {
        let csp = column_string_part(col);
        match csp {
            "System_ItemPathDisplay" => r.str_val(csp, from_utf16(val)),
            "System_DateModified" => r.str_val(
                csp,
                format_date_time(get_date_time_from_filetime(u64::from_bytes(val))),
            ),
            "System_DateCreated" => r.str_val(
                csp,
                format_date_time(get_date_time_from_filetime(u64::from_bytes(val))),
            ),
            "System_DateAccessed" => r.str_val(
                csp,
                format_date_time(get_date_time_from_filetime(u64::from_bytes(val))),
            ),
            "System_Size" => r.int_val(csp, u64::from_bytes(val)),
            "System_FileOwner" => r.str_val(csp, from_utf16(val)),
            "System_Search_AutoSummary" => r.str_val(csp, from_utf16(val)),
            "System_Search_GatherTime" => r.str_val(
                csp,
                format_date_time(get_date_time_from_filetime(u64::from_bytes(val))),
            ),
            "System_ItemType" => r.str_val(csp, from_utf16(val)),
            "System_ComputerName" => r.str_val(csp, from_utf16(val)),
            // "ScopeID" => println!("{}: {}", col, i32::from_bytes(val)),
            // "DocumentID" => println!("{}: {}", col, i32::from_bytes(val)),
            // "SDID" => println!("{}: {}", col, i32::from_bytes(val)),
            // "LastModified" => println!("{}: {}", col, format_date_time(get_date_time_from_filetime(u64::from_bytes(&val)))),
            // "TransactionFlags" => println!("{}: {}", col, i32::from_bytes(val)),
            // "TransactionExtendedFlags" => println!("{}: {}", col, i32::from_bytes(val)),
            // "CrawlNumberCrawled" => println!("{}: {}", col, i32::from_bytes(val)),
            // "StartAddressIdentifier" => println!("{}: {}", col, u16::from_bytes(val)),
            // "Priority" => println!("{}: {}", col, u8::from_bytes(val)),
            // "FileName" => println!("{}: {}", col, from_utf16(val)),
            // "DeletedCount" => println!("{}: {}", col, i32::from_bytes(val)),
            // "RunTime" => println!("{}: {}", col, i32::from_bytes(val)),
            // "FailureUpdateAttempts" => println!("{}: {}", col, u8::from_bytes(val)),
            // "ClientID" => println!("{}: {}", col, u32::from_bytes(val)),
            // "LastRequestedRunTime" => println!("{}: {}", col, u32::from_bytes(val)),
            // "CalculatedPropertyFlags" => println!("{}: {}", col, u32::from_bytes(val)),
            _ => {
                // /*
                // field: UserData
                // field: AppOwnerId
                // field: RequiredSIDs
                // field: StorageProviderId
                // */
                // if col.chars().nth(0).unwrap().is_alphabetic() {
                //     r.str_val(col, format!("{:?}", val));
                // }
            }
        }
    }
}

// IE/Edge History Report
fn ese_IE_history_record(r: &mut dyn Report, workId: u32, h: &HashMap<String, Vec<u8>>) -> bool {
    let url = h.get_key_value("33-System_ItemUrl");
    if url.is_none() {
        return false;
    }
    if let Some((_, val)) = url {
        let v = from_utf16(val);
        if !(v.starts_with("iehistory://")
            || v.starts_with("winrt://")
                && v.contains("/LS/Desktop/Microsoft Edge/stable/Default/"))
        {
            return false;
        }
    }

    r.new_record();
    r.int_val("WorkId", workId as u64);
    for (col, val) in h {
        let csp = column_string_part(col);
        match csp {
            "System_DateModified" => r.str_val(
                csp,
                format_date_time(get_date_time_from_filetime(u64::from_bytes(val))),
            ),
            "System_ItemUrl" => r.str_val(csp, from_utf16(val)),
            "System_Link_TargetUrl" => r.str_val(csp, from_utf16(val)),
            "System_ItemDate" => r.str_val(
                csp,
                format_date_time(get_date_time_from_filetime(u64::from_bytes(val))),
            ),
            "System_Search_GatherTime" => r.str_val(
                csp,
                format_date_time(get_date_time_from_filetime(u64::from_bytes(val))),
            ),
            "System_Title" => r.str_val(csp, from_utf16(val)),
            "System_Link_DateVisited" => r.str_val(
                csp,
                format_date_time(get_date_time_from_filetime(u64::from_bytes(val))),
            ),
            "System_ComputerName" => r.str_val(csp, from_utf16(val)),
            _ => {}
        }
    }
    true
}

// Activity History Report
fn ese_activity_history_record(
    r: &mut dyn Report,
    workId: u32,
    h: &HashMap<String, Vec<u8>>,
) -> bool {
    // record only if "4450-System_ItemType" == "ActivityHistoryItem"
    let item_type = h.get_key_value("4450-System_ItemType");
    if item_type.is_none() {
        return false;
    }
    if let Some((_, val)) = item_type {
        let v = from_utf16(val);
        if v != "ActivityHistoryItem" {
            return false;
        }
    }
    r.new_record();
    r.int_val("WorkId", workId as u64);
    for (col, val) in h {
        let csp = column_string_part(col);
        match csp {
            "System_ItemNameDisplay" => r.str_val(csp, from_utf16(val)),
            "System_ItemUrl" => r.str_val(csp, from_utf16(val)), // TODO: get UserSID from here
            "System_ActivityHistory_StartTime" => r.str_val(
                csp,
                format_date_time(get_date_time_from_filetime(u64::from_bytes(val))),
            ),
            "System_ActivityHistory_EndTime" => r.str_val(
                csp,
                format_date_time(get_date_time_from_filetime(u64::from_bytes(val))),
            ),
            "System_Activity_AppDisplayName" => r.str_val(csp, from_utf16(val)),
            "System_ActivityHistory_AppId" => r.str_val(csp, from_utf16(val)),
            "System_Activity_DisplayText" => r.str_val(csp, from_utf16(val)),
            "System_Activity_ContentUri" => {
                let v = from_utf16(val);
                r.str_val("VolumeId", find_guid(&v, "VolumeId="));
                r.str_val("ObjectId", find_guid(&v, "ObjectId="));
                r.str_val(csp, v);
            }
            "System_ComputerName" => r.str_val(csp, from_utf16(val)),
            _ => {}
        }
    }
    true
}

<<<<<<< HEAD

#[test]
fn test_stdout_succcess() {
    let rep_dir = std::env::current_dir().map_err(|e| SimpleError::new(format!("{e}"))).unwrap();
    for report_format in [ReportFormat::Csv, ReportFormat::Json] {
        let rep_producer = ReportProducer::new(rep_dir.as_path(), report_format, ReportOutput::ToStdout);
        assert_eq!(ese_generate_report(Path::new("tests/testdata/Windows.edb"), &rep_producer).unwrap(), ());
=======
mod tests {
    use std::{
        fs,
        io::Read,
        path::PathBuf,
        process::{Command, Stdio},
    };
    use tempdir::TempDir;

    #[test]
    fn warn_dirty() {
        let test_dir =
            TempDir::new("test_warn_dirty").unwrap_or_else(|e| panic!("TempDir::new failed: {e}"));
        let src = "tests/testdata/Windows.edb";
        let dst = test_dir.path().join("Windows.edb");
        fs::copy(src, &dst)
            .unwrap_or_else(|e| panic!("Could not copy '{src}' to '{}': {e}", dst.display()));

        let bin_root = PathBuf::from("target").join(if cfg!(debug_assertions) {
            "debug"
        } else {
            "release"
        });
        let sidr_bin = bin_root.join("sidr");
        let work_dir = test_dir.path().display().to_string();
        let mut output = Command::new(sidr_bin)
            .args(["--outdir", &work_dir, &work_dir])
            .output()
            .expect("failed to execute process");

        assert!(output.status.success());
        assert!(String::from_utf8_lossy(&output.stderr)
            .contains("WARNING: The database state is not clean."));
>>>>>>> 2cdbd4a7
    }
}<|MERGE_RESOLUTION|>--- conflicted
+++ resolved
@@ -437,15 +437,6 @@
     true
 }
 
-<<<<<<< HEAD
-
-#[test]
-fn test_stdout_succcess() {
-    let rep_dir = std::env::current_dir().map_err(|e| SimpleError::new(format!("{e}"))).unwrap();
-    for report_format in [ReportFormat::Csv, ReportFormat::Json] {
-        let rep_producer = ReportProducer::new(rep_dir.as_path(), report_format, ReportOutput::ToStdout);
-        assert_eq!(ese_generate_report(Path::new("tests/testdata/Windows.edb"), &rep_producer).unwrap(), ());
-=======
 mod tests {
     use std::{
         fs,
@@ -479,6 +470,14 @@
         assert!(output.status.success());
         assert!(String::from_utf8_lossy(&output.stderr)
             .contains("WARNING: The database state is not clean."));
->>>>>>> 2cdbd4a7
+    }
+
+    #[test]
+    fn test_stdout_succcess() {
+        let rep_dir = std::env::current_dir().map_err(|e| SimpleError::new(format!("{e}"))).unwrap();
+        for report_format in [ReportFormat::Csv, ReportFormat::Json] {
+            let rep_producer = ReportProducer::new(rep_dir.as_path(), report_format, ReportOutput::ToStdout);
+            assert_eq!(ese_generate_report(Path::new("tests/testdata/Windows.edb"), &rep_producer).unwrap(), ());
+        }
     }
 }