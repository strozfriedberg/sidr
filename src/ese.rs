extern crate exitcode;
use std::process;

use ese_parser_lib::parser::jet::DbState;
use simple_error::SimpleError;
use std::collections::HashMap;
use std::path::Path;

use crate::report::*;
use crate::shared::*;
use crate::utils::*;

use ese_parser_lib::ese_parser::EseParser;
use ese_parser_lib::ese_trait::*;
use std::io::Write;

const CACHE_SIZE_ENTRIES: usize = 10;

fn prepare_selected_cols(cols: Vec<ColumnInfo>, sel_cols: &Vec<&str>) -> Vec<ColumnInfo> {
    let mut only_cols: Vec<ColumnInfo> = Vec::new();
    for c in cols {
        for sc in sel_cols {
            if *sc == column_string_part(&c.name) {
                only_cols.push(c);
                break;
            }
        }
    }
    if sel_cols.len() != only_cols.len() {
        for i in sel_cols {
            let mut found = false;
            for j in &only_cols {
                if *i == column_string_part(&j.name) {
                    found = true;
                    break;
                }
            }
            if !found {
                eprintln!("Requested column {i} not found in table columns");
            }
        }
    }
    only_cols
}

fn get_column<T: FromBytes>(
    jdb: &dyn EseDb,
    table: u64,
    column: &ColumnInfo,
) -> Result<Option<T>, SimpleError> {
    match jdb.get_column(table, column.id)? {
        Some(v) => Ok(Some(T::from_bytes(&v))),
        None => Ok(None),
    }
}

// get all fields from SystemIndex_Gthr table
/*
field: ScopeID
field: DocumentID
field: SDID
field: LastModified
field: TransactionFlags
field: TransactionExtendedFlags
field: CrawlNumberCrawled
field: StartAddressIdentifier
field: Priority
field: FileName
field: UserData
field: AppOwnerId
field: RequiredSIDs
field: DeletedCount
field: RunTime
field: FailureUpdateAttempts
field: ClientID
field: LastRequestedRunTime
field: StorageProviderId
field: CalculatedPropertyFlags
 */
/*
fn dump_file_gather_ese(f: &Path)
    -> Result<HashMap<u32/*DocumentID UNSIGNEDLONG_INTEGER*/, HashMap<String, Vec<u8>>>/*rest fields*/, SimpleError>
{
    let mut res : HashMap<u32, HashMap<String, Vec<u8>>> = HashMap::new();
    let jdb = Box::new(EseParser::load_from_path(CACHE_SIZE_ENTRIES, f).unwrap());
    let t = "SystemIndex_Gthr";
    let table_id = jdb.open_table(t)?;
    let cols = jdb.get_columns(t)?;
    if !jdb.move_row(table_id, ESE_MoveFirst)? {
        // empty table
        //return Err(SimpleError::new(format!("Empty table {t}")));
        return Ok(res);
    }
    // find DocumentID column
    let docID_indx = cols.iter().position(|r| r.name == "DocumentID")
        .ok_or(SimpleError::new("Could't locate DocumentID field"))?;
    loop {
        let mut h = HashMap::new();
        if let Some(docId) = get_column::<u32>(&*jdb, table_id, &cols[docID_indx])? {
            for i in 0..cols.len() {
                if i == docID_indx {
                    continue;
                }
                match jdb.get_column(table_id, cols[i].id) {
                    Ok(val) => match val {
                        None => {} // println!("Empty field: {}", cols[i].name),
                        Some(v) => {
                            h.insert(cols[i].name.clone(), v);
                        }
                    },
                    Err(e) => println!("Error while getting column {} from {}: {}", cols[i].name, t, e)
                }
            }
            res.insert(docId, h);
        }
        if !jdb.move_row(table_id, ESE_MoveNext)? {
            break;
        }
    }
    Ok(res)
}
*/

pub fn ese_get_hostname(
    jdb: &dyn EseDb,
    table_id: u64,
    columns: &[ColumnInfo],
) -> Result<String, SimpleError> {
    if !jdb.move_row(table_id, ESE_MoveLast)? {
        // empty table
        return Err(SimpleError::new(format!("Empty table {table_id}")));
    }
    let _rollback = DropMe::new(|| {
        let _ = jdb.move_row(table_id, ESE_MoveFirst);
    });
    let sys_comp_name = columns
        .iter()
        .find(|i| column_string_part(&i.name) == "System_ComputerName")
        .ok_or_else(|| SimpleError::new("Can't find field 'System_ComputerName'".to_string()))?;
    let sys_item_type = columns
        .iter()
        .find(|i| column_string_part(&i.name) == "System_ItemType")
        .ok_or_else(|| SimpleError::new("Can't find field 'System_ItemType'".to_string()))?;
    loop {
        if let Some(v) = jdb.get_column(table_id, sys_comp_name.id)? {
            // ASDF-5849
            // accept result only if System_ItemType != ".url"
            match jdb.get_column(table_id, sys_item_type.id)? {
                None => {
                    return Ok(from_utf16(&v));
                }
                Some(v2) => {
                    let item_type = from_utf16(&v2).to_lowercase();
                    if item_type != ".url" {
                        return Ok(from_utf16(&v));
                    }
                }
            }
        }
        if !jdb.move_row(table_id, ESE_MovePrevious)? {
            break;
        }
    }
    Err(SimpleError::new("Empty field System_ComputerName".to_string()))
}

<<<<<<< HEAD
pub fn is_db_dirty(db_state: DbState) -> bool {
    if db_state != DbState::CleanShutdown {
=======
pub fn ese_generate_report(f: &Path, report_prod: &ReportProducer, status_logger: &mut Box<dyn Write>) -> Result<(), SimpleError> {
    let jdb = Box::new(EseParser::load_from_path(CACHE_SIZE_ENTRIES, f).unwrap());

    if jdb.get_database_state() != DbState::CleanShutdown {
>>>>>>> e7a64ada
        eprintln!("WARNING: The database state is not clean.");
        eprintln!("Processing a dirty database may generate inaccurate and/or incomplete results.\n");
        eprintln!("Use windows\\system32\\esentutl.exe for recovery (/r) and repair (/p).");
        eprintln!("Note that Esentutl must be run from a version of Windows that is equal to or newer than the one that generated the database.");
        return true;
    }
    false
}

pub fn ese_generate_report(f: &Path, report_prod: &ReportProducer) -> Result<(), SimpleError> {
    let jdb = Box::new(EseParser::load_from_path(CACHE_SIZE_ENTRIES, f).unwrap());

    let dirty_db = is_db_dirty(jdb.get_database_state());
    let t = "SystemIndex_PropertyStore";
    let table_id = jdb.open_table(t)?;
    let cols = jdb.get_columns(t)?;
    if !jdb.move_row(table_id, ESE_MoveFirst)? {
        // empty table
        return Err(SimpleError::new(format!("Empty table {t}")));
    }
    //let gather_table_fields = dump_file_gather_ese(f)?;

    // prepare to query only selected columns
    let sel_cols = prepare_selected_cols(
        cols,
        &vec![
            "System_ComputerName",
            "WorkID",
            // File Report
            "System_ItemPathDisplay",
            "System_DateModified",
            "System_DateCreated",
            "System_DateAccessed",
            "System_Size",
            "System_FileOwner",
            "System_Search_AutoSummary",
            "System_Search_GatherTime",
            "System_ItemType",
            // IE/Edge History Report
            "System_ItemUrl",
            "System_Link_TargetUrl",
            "System_ItemDate",
            "System_Title",
            "System_Link_DateVisited",
            // Activity History Report
            "System_ItemNameDisplay",
            "System_ActivityHistory_StartTime",
            "System_ActivityHistory_EndTime",
            "System_Activity_AppDisplayName",
            "System_ActivityHistory_AppId",
            "System_Activity_DisplayText",
            "System_Activity_ContentUri",
        ],
    );

    // get System_ComputerName value
    let recovered_hostname = match ese_get_hostname(&*jdb, table_id, &sel_cols) {
        Ok(h) => h,
        Err(e) => {
            eprintln!("ese_get_hostname() failed: {e}. Will use 'Unknown' as a hostname.");
            "Unknown".to_string()
        }
    };

    let (mut file_rep, mut ie_rep, mut act_rep) =
<<<<<<< HEAD
        init_reports(f, report_prod, &recovered_hostname, dirty_db)?;
=======
        init_reports(f, report_prod, &recovered_hostname, status_logger)?;
>>>>>>> e7a64ada

    let mut h = HashMap::new();
    loop {
        let mut workId: u32 = 0;
        for c in &sel_cols {
            if c.name == "WorkID" {
                // INTEGER
                match get_column::<u32>(&*jdb, table_id, c) {
                    Ok(r) => {
                        if let Some(wId) = r {
                            workId = wId;
                            // Join WorkID within SystemIndex_PropertyStore with DocumentID in SystemIndex_Gthr
                            // if let Some(gh) = gather_table_fields.get(&workId) {
                            //     for (k, v) in gh {
                            //         h.insert(k.into(), v.clone());
                            //     }
                            // }
                        }
                    }
                    Err(e) => eprintln!("Error while getting column {} from {}: {}", c.name, t, e),
                }
            } else {
                match jdb.get_column(table_id, c.id) {
                    Ok(r) => match r {
                        None => {} //println!("Empty field: {}", c.name),
                        Some(v) => {
                            h.insert(c.name.clone(), v);
                        }
                    },
                    Err(e) => eprintln!("Error while getting column {} from {}: {}", c.name, t, e),
                }
            }
        }
        let ie_history = ese_IE_history_record(&mut *ie_rep, workId, &h);
        let act_history = ese_activity_history_record(&mut *act_rep, workId, &h);
        if !ie_history && !act_history {
            ese_dump_file_record(&mut *file_rep, workId, &h);
        }
        h.clear();

        if !jdb.move_row(table_id, ESE_MoveNext)? {
            break;
        }
    }
    if report_prod.get_report_type() == ReportOutput::ToStdout && dirty_db {
        process::exit(exitcode::DATAERR)
    }
    Ok(())
}

// File Report
fn ese_dump_file_record(r: &mut dyn Report, workId: u32, h: &HashMap<String, Vec<u8>>) {
    // let item_type = h.get_key_value("4447-System_ItemPathDisplay");
    // if item_type.is_none() {
    //     return ;
    // }
    // if let Some((_, val)) = item_type {
    //     let v = from_utf16(val);
    //     if !v[1..].starts_with(":\\") {
    //         eprintln!("workId {} Full Path {}", workId, v);
    //         //return ;
    //     }
    // }

    r.new_record();
    r.int_val("WorkId", workId as u64);
    for (col, val) in h {
        let csp = column_string_part(col);
        match csp {
            "System_ItemPathDisplay" => r.str_val(csp, from_utf16(val)),
            "System_DateModified" => r.str_val(
                csp,
                format_date_time(get_date_time_from_filetime(u64::from_bytes(val))),
            ),
            "System_DateCreated" => r.str_val(
                csp,
                format_date_time(get_date_time_from_filetime(u64::from_bytes(val))),
            ),
            "System_DateAccessed" => r.str_val(
                csp,
                format_date_time(get_date_time_from_filetime(u64::from_bytes(val))),
            ),
            "System_Size" => r.int_val(csp, u64::from_bytes(val)),
            "System_FileOwner" => r.str_val(csp, from_utf16(val)),
            "System_Search_AutoSummary" => r.str_val(csp, from_utf16(val)),
            "System_Search_GatherTime" => r.str_val(
                csp,
                format_date_time(get_date_time_from_filetime(u64::from_bytes(val))),
            ),
            "System_ItemType" => r.str_val(csp, from_utf16(val)),
            "System_ComputerName" => r.str_val(csp, from_utf16(val)),
            // "ScopeID" => println!("{}: {}", col, i32::from_bytes(val)),
            // "DocumentID" => println!("{}: {}", col, i32::from_bytes(val)),
            // "SDID" => println!("{}: {}", col, i32::from_bytes(val)),
            // "LastModified" => println!("{}: {}", col, format_date_time(get_date_time_from_filetime(u64::from_bytes(&val)))),
            // "TransactionFlags" => println!("{}: {}", col, i32::from_bytes(val)),
            // "TransactionExtendedFlags" => println!("{}: {}", col, i32::from_bytes(val)),
            // "CrawlNumberCrawled" => println!("{}: {}", col, i32::from_bytes(val)),
            // "StartAddressIdentifier" => println!("{}: {}", col, u16::from_bytes(val)),
            // "Priority" => println!("{}: {}", col, u8::from_bytes(val)),
            // "FileName" => println!("{}: {}", col, from_utf16(val)),
            // "DeletedCount" => println!("{}: {}", col, i32::from_bytes(val)),
            // "RunTime" => println!("{}: {}", col, i32::from_bytes(val)),
            // "FailureUpdateAttempts" => println!("{}: {}", col, u8::from_bytes(val)),
            // "ClientID" => println!("{}: {}", col, u32::from_bytes(val)),
            // "LastRequestedRunTime" => println!("{}: {}", col, u32::from_bytes(val)),
            // "CalculatedPropertyFlags" => println!("{}: {}", col, u32::from_bytes(val)),
            _ => {
                // /*
                // field: UserData
                // field: AppOwnerId
                // field: RequiredSIDs
                // field: StorageProviderId
                // */
                // if col.chars().nth(0).unwrap().is_alphabetic() {
                //     r.str_val(col, format!("{:?}", val));
                // }
            }
        }
    }
}

// IE/Edge History Report
fn ese_IE_history_record(r: &mut dyn Report, workId: u32, h: &HashMap<String, Vec<u8>>) -> bool {
    let url = h.get_key_value("33-System_ItemUrl");
    if url.is_none() {
        return false;
    }
    if let Some((_, val)) = url {
        let v = from_utf16(val);
        if !(v.starts_with("iehistory://")
            || v.starts_with("winrt://")
                && v.contains("/LS/Desktop/Microsoft Edge/stable/Default/"))
        {
            return false;
        }
    }

    r.new_record();
    r.int_val("WorkId", workId as u64);
    for (col, val) in h {
        let csp = column_string_part(col);
        match csp {
            "System_DateModified" => r.str_val(
                csp,
                format_date_time(get_date_time_from_filetime(u64::from_bytes(val))),
            ),
            "System_ItemUrl" => r.str_val(csp, from_utf16(val)),
            "System_Link_TargetUrl" => r.str_val(csp, from_utf16(val)),
            "System_ItemDate" => r.str_val(
                csp,
                format_date_time(get_date_time_from_filetime(u64::from_bytes(val))),
            ),
            "System_Search_GatherTime" => r.str_val(
                csp,
                format_date_time(get_date_time_from_filetime(u64::from_bytes(val))),
            ),
            "System_Title" => r.str_val(csp, from_utf16(val)),
            "System_Link_DateVisited" => r.str_val(
                csp,
                format_date_time(get_date_time_from_filetime(u64::from_bytes(val))),
            ),
            "System_ComputerName" => r.str_val(csp, from_utf16(val)),
            _ => {}
        }
    }
    true
}

// Activity History Report
fn ese_activity_history_record(
    r: &mut dyn Report,
    workId: u32,
    h: &HashMap<String, Vec<u8>>,
) -> bool {
    // record only if "4450-System_ItemType" == "ActivityHistoryItem"
    let item_type = h.get_key_value("4450-System_ItemType");
    if item_type.is_none() {
        return false;
    }
    if let Some((_, val)) = item_type {
        let v = from_utf16(val);
        if v != "ActivityHistoryItem" {
            return false;
        }
    }
    r.new_record();
    r.int_val("WorkId", workId as u64);
    for (col, val) in h {
        let csp = column_string_part(col);
        match csp {
            "System_ItemNameDisplay" => r.str_val(csp, from_utf16(val)),
            "System_ItemUrl" => r.str_val(csp, from_utf16(val)), // TODO: get UserSID from here
            "System_ActivityHistory_StartTime" => r.str_val(
                csp,
                format_date_time(get_date_time_from_filetime(u64::from_bytes(val))),
            ),
            "System_ActivityHistory_EndTime" => r.str_val(
                csp,
                format_date_time(get_date_time_from_filetime(u64::from_bytes(val))),
            ),
            "System_Activity_AppDisplayName" => r.str_val(csp, from_utf16(val)),
            "System_ActivityHistory_AppId" => r.str_val(csp, from_utf16(val)),
            "System_Activity_DisplayText" => r.str_val(csp, from_utf16(val)),
            "System_Activity_ContentUri" => {
                let v = from_utf16(val);
                r.str_val("VolumeId", find_guid(&v, "VolumeId="));
                r.str_val("ObjectId", find_guid(&v, "ObjectId="));
                r.str_val(csp, v);
            }
            "System_ComputerName" => r.str_val(csp, from_utf16(val)),
            _ => {}
        }
    }
    true
}

#[cfg(test)]
mod tests {
    use std::{
        path::Path,
        fs,
        path::PathBuf,
        process::{Command},
    };
    use tempdir::TempDir;
    use crate::report::*;
    use crate::ese::{ese_generate_report, is_db_dirty};
    use simple_error::SimpleError;
    use ese_parser_lib::parser::jet::DbState;

    #[test]
    fn warn_dirty() {
        let test_dir =
            TempDir::new("test_warn_dirty").unwrap_or_else(|e| panic!("TempDir::new failed: {e}"));
        let src = "tests/testdata/Windows.edb";
        let dst = test_dir.path().join("Windows.edb");
        fs::copy(src, &dst)
            .unwrap_or_else(|e| panic!("Could not copy '{src}' to '{}': {e}", dst.display()));

        let bin_root = PathBuf::from("target").join(if cfg!(debug_assertions) {
            "debug"
        } else {
            "release"
        });
        let sidr_bin = bin_root.join("sidr");
        let work_dir = test_dir.path().display().to_string();
        let output = Command::new(sidr_bin)
            .args(["--outdir", &work_dir, &work_dir])
            .output()
            .expect("failed to execute process");

        assert!(output.status.success());
        assert!(String::from_utf8_lossy(&output.stderr)
            .contains("WARNING: The database state is not clean."));
    }

    #[test]
    fn test_is_db_dirty() {
        assert_eq!(is_db_dirty(DbState::CleanShutdown), false);
        assert_eq!(is_db_dirty(DbState::DirtyShutdown), true);
        assert_eq!(is_db_dirty(DbState::BeingConverted), true);
    }
}<|MERGE_RESOLUTION|>--- conflicted
+++ resolved
@@ -164,15 +164,8 @@
     Err(SimpleError::new("Empty field System_ComputerName".to_string()))
 }
 
-<<<<<<< HEAD
 pub fn is_db_dirty(db_state: DbState) -> bool {
     if db_state != DbState::CleanShutdown {
-=======
-pub fn ese_generate_report(f: &Path, report_prod: &ReportProducer, status_logger: &mut Box<dyn Write>) -> Result<(), SimpleError> {
-    let jdb = Box::new(EseParser::load_from_path(CACHE_SIZE_ENTRIES, f).unwrap());
-
-    if jdb.get_database_state() != DbState::CleanShutdown {
->>>>>>> e7a64ada
         eprintln!("WARNING: The database state is not clean.");
         eprintln!("Processing a dirty database may generate inaccurate and/or incomplete results.\n");
         eprintln!("Use windows\\system32\\esentutl.exe for recovery (/r) and repair (/p).");
@@ -182,7 +175,7 @@
     false
 }
 
-pub fn ese_generate_report(f: &Path, report_prod: &ReportProducer) -> Result<(), SimpleError> {
+pub fn ese_generate_report(f: &Path, report_prod: &ReportProducer, status_logger: &mut Box<dyn Write>) -> Result<(), SimpleError> {
     let jdb = Box::new(EseParser::load_from_path(CACHE_SIZE_ENTRIES, f).unwrap());
 
     let dirty_db = is_db_dirty(jdb.get_database_state());
@@ -238,11 +231,7 @@
     };
 
     let (mut file_rep, mut ie_rep, mut act_rep) =
-<<<<<<< HEAD
-        init_reports(f, report_prod, &recovered_hostname, dirty_db)?;
-=======
-        init_reports(f, report_prod, &recovered_hostname, status_logger)?;
->>>>>>> e7a64ada
+        init_reports(f, report_prod, &recovered_hostname, status_logger, dirty_db)?;
 
     let mut h = HashMap::new();
     loop {
